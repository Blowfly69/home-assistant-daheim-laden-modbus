{
  "config": {
    "title": "SolarEdge Modbus",
    "step": {
      "user": {
        "title": "Definer din SolarEdge modbus-tilkobling",
        "data": {
          "host": "IP-adressen til din Solaredge-omformer",
          "name": "Prefikset som skal brukes til SolarEdge-sensorene dine",
          "port": "TCP-porten som skal kobles til SolarEdge-omformeren",
          "read_meter_1": "Les måler 1-data (bare for målermodeller)",
          "read_meter_2": "Les måler 2-data (bare for målermodeller)",
          "read_meter_3": "Les måler 3-data (bare for målermodeller)",
<<<<<<< HEAD
          "inverter1_unit": "Unit number of the main inverter",
          "inverter2_unit": "Unit number of the first slave inverter (0 = deactivate)",
          "inverter3_unit": "Unit number of the second slave inverter (0 = deactivate)",
          "read_storage": "Read storage data (battery connected to main inverter)",
=======
          "read_battery_1": "Les batteri 1 data (bare når den er utstyrt)",
          "read_battery_2": "Les batteri 2 data (bare når den er utstyrt)",
>>>>>>> c1f18674
          "scan_interval": "Avstemningsfrekvensen til modbus registreres på få sekunder"
        }
      }
    },
    "error": {
      "already_configured": "Enheten er allerede konfigurert"
    },
    "abort": {
      "already_configured": "Enheten er allerede konfigurert"
    }
  }
}<|MERGE_RESOLUTION|>--- conflicted
+++ resolved
@@ -11,15 +11,11 @@
           "read_meter_1": "Les måler 1-data (bare for målermodeller)",
           "read_meter_2": "Les måler 2-data (bare for målermodeller)",
           "read_meter_3": "Les måler 3-data (bare for målermodeller)",
-<<<<<<< HEAD
           "inverter1_unit": "Unit number of the main inverter",
           "inverter2_unit": "Unit number of the first slave inverter (0 = deactivate)",
           "inverter3_unit": "Unit number of the second slave inverter (0 = deactivate)",
-          "read_storage": "Read storage data (battery connected to main inverter)",
-=======
           "read_battery_1": "Les batteri 1 data (bare når den er utstyrt)",
           "read_battery_2": "Les batteri 2 data (bare når den er utstyrt)",
->>>>>>> c1f18674
           "scan_interval": "Avstemningsfrekvensen til modbus registreres på få sekunder"
         }
       }
