--- conflicted
+++ resolved
@@ -13,26 +13,18 @@
     CONF_READ_METER1,
     CONF_READ_METER2,
     CONF_READ_METER3,
-<<<<<<< HEAD
     CONF_INVERTER1_UNIT,
     CONF_INVERTER2_UNIT,
     CONF_INVERTER3_UNIT,
+    CONF_READ_BATTERY1,
+    CONF_READ_BATTERY2,
     DEFAULT_INVERTER_UNIT,
     DEFAULT_DEACTIVATED_INVERTER_UNIT,
     DEFAULT_READ_METER1,
     DEFAULT_READ_METER2,
     DEFAULT_READ_METER3,
-    CONF_READ_STORAGE,
-    DEFAULT_READ_STORAGE
-=======
-    CONF_READ_BATTERY1,
-    CONF_READ_BATTERY2,
-    DEFAULT_READ_METER1,
-    DEFAULT_READ_METER2,
-    DEFAULT_READ_METER3,
     DEFAULT_READ_BATTERY1,
     DEFAULT_READ_BATTERY2
->>>>>>> c1f18674
 )
 from homeassistant.core import HomeAssistant, callback
 
@@ -47,12 +39,8 @@
         vol.Optional(CONF_READ_METER1, default=DEFAULT_READ_METER1): bool,
         vol.Optional(CONF_READ_METER2, default=DEFAULT_READ_METER2): bool,
         vol.Optional(CONF_READ_METER3, default=DEFAULT_READ_METER3): bool,
-<<<<<<< HEAD
-        vol.Optional(CONF_READ_STORAGE, default=DEFAULT_READ_STORAGE): bool,
-=======
         vol.Optional(CONF_READ_BATTERY1, default=DEFAULT_READ_BATTERY1): bool,
         vol.Optional(CONF_READ_BATTERY2, default=DEFAULT_READ_BATTERY2): bool,
->>>>>>> c1f18674
         vol.Optional(CONF_SCAN_INTERVAL, default=DEFAULT_SCAN_INTERVAL): int,
     }
 )
