DOMAIN = "solaredge_modbus"
DEFAULT_NAME = "solaredge"
DEFAULT_SCAN_INTERVAL = 30
DEFAULT_PORT = 1502
DEFAULT_READ_METER1 = False
DEFAULT_READ_METER2 = False
DEFAULT_READ_METER3 = False
DEFAULT_READ_BATTERY1 = False
DEFAULT_READ_BATTERY2 = False
CONF_SOLAREDGE_HUB = "solaredge_hub"
ATTR_STATUS_DESCRIPTION = "status_description"
ATTR_MANUFACTURER = "Solaredge"
CONF_INVERTER1_UNIT = "inverter1_unit"
CONF_INVERTER2_UNIT = "inverter2_unit"
CONF_INVERTER3_UNIT = "inverter3_unit"
DEFAULT_INVERTER_UNIT = 1
DEFAULT_DEACTIVATED_INVERTER_UNIT = 0
CONF_READ_METER1 = "read_meter_1"
CONF_READ_METER2 = "read_meter_2"
CONF_READ_METER3 = "read_meter_3"
<<<<<<< HEAD
CONF_READ_STORAGE = "read_storage"
DEFAULT_READ_STORAGE = False
=======
CONF_READ_BATTERY1 = "read_battery_1"
CONF_READ_BATTERY2 = "read_battery_2"
>>>>>>> c1f18674

INVERTER1_SENSOR_TYPES = {
    "I1_AC_Current": ["I1 AC Current", "i1_accurrent", "A", "mdi:current-ac"],
    "I1_AC_CurrentA": ["I1 AC Current A", "i1_accurrenta", "A", "mdi:current-ac"],
    "I1_AC_CurrentB": ["I1 AC Current B", "i1_accurrentb", "A", "mdi:current-ac"],
    "I1_AC_CurrentC": ["I1 AC Current C", "i1_accurrentc", "A", "mdi:current-ac"],
    "I1_AC_VoltageAB": ["I1 AC Voltage AB", "i1_acvoltageab", "V", None],
    "I1_AC_VoltageBC": ["I1 AC Voltage BC", "i1_acvoltagebc", "V", None],
    "I1_AC_VoltageCA": ["I1 AC Voltage CA", "i1_acvoltageca", "V", None],
    "I1_AC_VoltageAN": ["I1 AC Voltage AN", "i1_acvoltagean", "V", None],
    "I1_AC_VoltageBN": ["I1 AC Voltage BN", "i1_acvoltagebn", "V", None],
    "I1_AC_VoltageCN": ["I1 AC Voltage CN", "i1_acvoltagecn", "V", None],
    "I1_AC_Power": ["I1 AC Power", "i1_acpower", "W", "mdi:solar-power"],
    "I1_AC_Frequency": ["I1 AC Frequency", "i1_acfreq", "Hz", None],
    "I1_AC_VA": ["I1 AC VA", "i1_acva", "VA", None],
    "I1_AC_VAR": ["I1 AC VAR", "i1_acvar", "VAR", None],
    "I1_AC_PF": ["I1 AC PF", "i1_acpf", "%", None],
    "I1_AC_Energy_KWH": ["I1 AC Energy KWH", "i1_acenergy", "kWh", "mdi:solar-power"],
    "I1_DC_Current": ["I1 DC Current", "i1_dccurrent", "A", "mdi:current-dc"],
    "I1_DC_Voltage": ["I1 DC Voltage", "i1_dcvoltage", "V", None],
    "I1_DC_Power": ["I1 DC Power", "i1_dcpower", "W", "mdi:solar-power"],
    "I1_Temp_Sink": ["I1 Temp Sink", "i1_tempsink", "°C", None],
    "I1_Status": ["I1 Status", "i1_status", None, None],
    "I1_Status_Vendor": ["I1 Status Vendor", "i1_statusvendor", None, None],
}

INVERTER2_SENSOR_TYPES = {
    "I2_AC_Current": ["I2 AC Current", "i2_accurrent", "A", "mdi:current-ac"],
    "I2_AC_CurrentA": ["I2 AC Current A", "i2_accurrenta", "A", "mdi:current-ac"],
    "I2_AC_CurrentB": ["I2 AC Current B", "i2_accurrentb", "A", "mdi:current-ac"],
    "I2_AC_CurrentC": ["I2 AC Current C", "i2_accurrentc", "A", "mdi:current-ac"],
    "I2_AC_VoltageAB": ["I2 AC Voltage AB", "i2_acvoltageab", "V", None],
    "I2_AC_VoltageBC": ["I2 AC Voltage BC", "i2_acvoltagebc", "V", None],
    "I2_AC_VoltageCA": ["I2 AC Voltage CA", "i2_acvoltageca", "V", None],
    "I2_AC_VoltageAN": ["I2 AC Voltage AN", "i2_acvoltagean", "V", None],
    "I2_AC_VoltageBN": ["I2 AC Voltage BN", "i2_acvoltagebn", "V", None],
    "I2_AC_VoltageCN": ["I2 AC Voltage CN", "i2_acvoltagecn", "V", None],
    "I2_AC_Power": ["I2 AC Power", "i2_acpower", "W", "mdi:solar-power"],
    "I2_AC_Frequency": ["I2 AC Frequency", "i2_acfreq", "Hz", None],
    "I2_AC_VA": ["I2 AC VA", "i2_acva", "VA", None],
    "I2_AC_VAR": ["I2 AC VAR", "i2_acvar", "VAR", None],
    "I2_AC_PF": ["I2 AC PF", "i2_acpf", "%", None],
    "I2_AC_Energy_KWH": ["I2 AC Energy KWH", "i2_acenergy", "kWh", "mdi:solar-power"],
    "I2_DC_Current": ["I2 DC Current", "i2_dccurrent", "A", "mdi:current-dc"],
    "I2_DC_Voltage": ["I2 DC Voltage", "i2_dcvoltage", "V", None],
    "I2_DC_Power": ["I2 DC Power", "i2_dcpower", "W", "mdi:solar-power"],
    "I2_Temp_Sink": ["I2 Temp Sink", "i2_tempsink", "°C", None],
    "I2_Status": ["I2 Status", "i2_status", None, None],
    "I2_Status_Vendor": ["I2 Status Vendor", "i2_statusvendor", None, None],
}

INVERTER3_SENSOR_TYPES = {
    "I3_AC_Current": ["I3 AC Current", "i3_accurrent", "A", "mdi:current-ac"],
    "I3_AC_CurrentA": ["I3 AC Current A", "i3_accurrenta", "A", "mdi:current-ac"],
    "I3_AC_CurrentB": ["I3 AC Current B", "i3_accurrentb", "A", "mdi:current-ac"],
    "I3_AC_CurrentC": ["I3 AC Current C", "i3_accurrentc", "A", "mdi:current-ac"],
    "I3_AC_VoltageAB": ["I3 AC Voltage AB", "i3_acvoltageab", "V", None],
    "I3_AC_VoltageBC": ["I3 AC Voltage BC", "i3_acvoltagebc", "V", None],
    "I3_AC_VoltageCA": ["I3 AC Voltage CA", "i3_acvoltageca", "V", None],
    "I3_AC_VoltageAN": ["I3 AC Voltage AN", "i3_acvoltagean", "V", None],
    "I3_AC_VoltageBN": ["I3 AC Voltage BN", "i3_acvoltagebn", "V", None],
    "I3_AC_VoltageCN": ["I3 AC Voltage CN", "i3_acvoltagecn", "V", None],
    "I3_AC_Power": ["I3 AC Power", "i3_acpower", "W", "mdi:solar-power"],
    "I3_AC_Frequency": ["I3 AC Frequency", "i3_acfreq", "Hz", None],
    "I3_AC_VA": ["I3 AC VA", "i3_acva", "VA", None],
    "I3_AC_VAR": ["I3 AC VAR", "i3_acvar", "VAR", None],
    "I3_AC_PF": ["I3 AC PF", "i3_acpf", "%", None],
    "I3_AC_Energy_KWH": ["I3 AC Energy KWH", "i3_acenergy", "kWh", "mdi:solar-power"],
    "I3_DC_Current": ["I3 DC Current", "i3_dccurrent", "A", "mdi:current-dc"],
    "I3_DC_Voltage": ["I3 DC Voltage", "i3_dcvoltage", "V", None],
    "I3_DC_Power": ["I3 DC Power", "i3_dcpower", "W", "mdi:solar-power"],
    "I3_Temp_Sink": ["I3 Temp Sink", "i3_tempsink", "°C", None],
    "I3_Status": ["I3 Status", "i3_status", None, None],
    "I3_Status_Vendor": ["I3 Status Vendor", "i3_statusvendor", None, None],
}


METER1_SENSOR_TYPES = {
    "M1_AC_Current": ["M1 AC Current", "m1_accurrent", "A", "mdi:current-ac"],
    "M1_AC_Current_A": ["M1 AC Current_A", "m1_accurrenta", "A", "mdi:current-ac"],
    "M1_AC_Current_B": ["M1 AC Current_B", "m1_accurrentb", "A", "mdi:current-ac"],
    "M1_AC_Current_C": ["M1 AC Current_C", "m1_accurrentc", "A", "mdi:current-ac"],
    "M1_AC_Voltage_LN": ["M1 AC Voltage LN", "m1_acvoltageln", "V", None],
    "M1_AC_Voltage_AN": ["M1 AC Voltage AN", "m1_acvoltagean", "V", None],
    "M1_AC_Voltage_BN": ["M1 AC Voltage BN", "m1_acvoltagebn", "V", None],
    "M1_AC_Voltage_CN": ["M1 AC Voltage CN", "m1_acvoltagecn", "V", None],
    "M1_AC_Voltage_LL": ["M1 AC Voltage LL", "m1_acvoltagell", "V", None],
    "M1_AC_Voltage_AB": ["M1 AC Voltage AB", "m1_acvoltageab", "V", None],
    "M1_AC_Voltage_BC": ["M1 AC Voltage BC", "m1_acvoltagebc", "V", None],
    "M1_AC_Voltage_CA": ["M1 AC Voltage CA", "m1_acvoltageca", "V", None],
    "M1_AC_Frequency": ["M1 AC Frequency", "m1_acfreq", "Hz", None],
    "M1_AC_Power": ["M1 AC Power", "m1_acpower", "W", None],
    "M1_AC_Power_A": ["M1 AC Power A", "m1_acpowera", "W", None],
    "M1_AC_Power_B": ["M1 AC Power B", "m1_acpowerb", "W", None],
    "M1_AC_Power_C": ["M1 AC Power C", "m1_acpowerc", "W", None],
    "M1_AC_VA": ["M1 AC VA", "m1_acva", "VA", None],
    "M1_AC_VA_A": ["M1 AC VA A", "m1_acvaa", "VA", None],
    "M1_AC_VA_B": ["M1 AC VA B", "m1_acvab", "VA", None],
    "M1_AC_VA_C": ["M1 AC VA C", "m1_acvac", "VA", None],
    "M1_AC_VAR": ["M1 AC VAR", "m1_acvar", "VAR", None],
    "M1_AC_VAR_A": ["M1 AC VAR A", "m1_acvara", "VAR", None],
    "M1_AC_VAR_B": ["M1 AC VAR B", "m1_acvarb", "VAR", None],
    "M1_AC_VAR_C": ["M1 AC VAR C", "m1_acvarc", "VAR", None],
    "M1_AC_PF": ["M1 AC PF", "m1_acpf", "%", None],
    "M1_AC_PF_A": ["M1 AC PF A", "m1_acpfa", "%", None],
    "M1_AC_PF_B": ["M1 AC PF B", "m1_acpfb", "%", None],
    "M1_AC_PF_C": ["M1 AC PF C", "m1_acpfc", "%", None],
    "M1_EXPORTED_KWH": ["M1 EXPORTED KWH", "m1_exported", "kWh", None],
    "M1_EXPORTED_A_KWH": ["M1 EXPORTED A KWH", "m1_exporteda", "kWh", None],
    "M1_EXPORTED_B_KWH": ["M1 EXPORTED B KWH", "m1_exportedb", "kWh", None],
    "M1_EXPORTED_C_KWH": ["M1 EXPORTED C KWH", "m1_exportedc", "kWh", None],
    "M1_IMPORTED_KWH": ["M1 IMPORTED KWH", "m1_imported", "kWh", None],
    "M1_IMPORTED_KWH_A": ["M1 IMPORTED A KWH", "m1_importeda", "kWh", None],
    "M1_IMPORTED_KWH_B": ["M1 IMPORTED B KWH", "m1_importedb", "kWh", None],
    "M1_IMPORTED_KWH_C": ["M1 IMPORTED C KWH", "m1_importedc", "kWh", None],
    "M1_EXPORTED_VA": ["M1 EXPORTED VAh", "m1_exportedva", "VAh", None],
    "M1_EXPORTED_VA_A": ["M1 EXPORTED A VAh", "m1_exportedvaa", "VAh", None],
    "M1_EXPORTED_VA_B": ["M1 EXPORTED B VAh", "m1_exportedvab", "VAh", None],
    "M1_EXPORTED_VA_C": ["M1 EXPORTED C VAh", "m1_exportedvac", "VAh", None],
    "M1_IMPORTED_VA": ["M1 IMPORTED VAh", "m1_importedva", "VAh", None],
    "M1_IMPORTED_VA_A": ["M1 IMPORTED A VAh", "m1_importedvaa", "VAh", None],
    "M1_IMPORTED_VA_B": ["M1 IMPORTED B VAh", "m1_importedvab", "VAh", None],
    "M1_IMPORTED_VA_C": ["M1 IMPORTED C VAh", "m1_importedvac", "VAh", None],
    "M1_IMPORT_VARH_Q1": ["M1 IMPORT VARH Q1", "m1_importvarhq1", "VARh", None],
    "M1_IMPORT_VARH_Q1_A": ["M1 IMPORT VARH Q1 A", "m1_importvarhq1a", "VARh", None],
    "M1_IMPORT_VARH_Q1_B": ["M1 IMPORT VARH Q1 B", "m1_importvarhq1b", "VARh", None],
    "M1_IMPORT_VARH_Q1_C": ["M1 IMPORT VARH Q1 C", "m1_importvarhq1c", "VARh", None],
    "M1_IMPORT_VARH_Q2": ["M1 IMPORT VARH Q2", "m1_importvarhq2", "VARh", None],
    "M1_IMPORT_VARH_Q2_A": ["M1 IMPORT VARH Q2 A", "m1_importvarhq2a", "VARh", None],
    "M1_IMPORT_VARH_Q2_B": ["M1 IMPORT VARH Q2 B", "m1_importvarhq2b", "VARh", None],
    "M1_IMPORT_VARH_Q2_C": ["M1 IMPORT VARH Q2 C", "m1_importvarhq2c", "VARh", None],
    "M1_IMPORT_VARH_Q3": ["M1 IMPORT VARH Q3", "m1_importvarhq3", "VARh", None],
    "M1_IMPORT_VARH_Q3_A": ["M1 IMPORT VARH Q3 A", "m1_importvarhq3a", "VARh", None],
    "M1_IMPORT_VARH_Q3_B": ["M1 IMPORT VARH Q3 B", "m1_importvarhq3b", "VARh", None],
    "M1_IMPORT_VARH_Q3_C": ["M1 IMPORT VARH Q3 C", "m1_importvarhq3c", "VARh", None],
    "M1_IMPORT_VARH_Q4": ["M1 IMPORT VARH Q4", "m1_importvarhq4", "VARh", None],
    "M1_IMPORT_VARH_Q4_A": ["M1 IMPORT VARH Q4 A", "m1_importvarhq4a", "VARh", None],
    "M1_IMPORT_VARH_Q4_B": ["M1 IMPORT VARH Q4 B", "m1_importvarhq4b", "VARh", None],
    "M1_IMPORT_VARH_Q4_C": ["M1 IMPORT VARH Q4 C", "m1_importvarhq4c", "VARh", None],
}

METER2_SENSOR_TYPES = {
    "M2_AC_Current": ["M2 AC Current", "m2_accurrent", "A", "mdi:current-ac"],
    "M2_AC_Current_A": ["M2 AC Current_A", "m2_accurrenta", "A", "mdi:current-ac"],
    "M2_AC_Current_B": ["M2 AC Current_B", "m2_accurrentb", "A", "mdi:current-ac"],
    "M2_AC_Current_C": ["M2 AC Current_C", "m2_accurrentc", "A", "mdi:current-ac"],
    "M2_AC_Voltage_LN": ["M2 AC Voltage LN", "m2_acvoltageln", "V", None],
    "M2_AC_Voltage_AN": ["M2 AC Voltage AN", "m2_acvoltagean", "V", None],
    "M2_AC_Voltage_BN": ["M2 AC Voltage BN", "m2_acvoltagebn", "V", None],
    "M2_AC_Voltage_CN": ["M2 AC Voltage CN", "m2_acvoltagecn", "V", None],
    "M2_AC_Voltage_LL": ["M2 AC Voltage LL", "m2_acvoltagell", "V", None],
    "M2_AC_Voltage_AB": ["M2 AC Voltage AB", "m2_acvoltageab", "V", None],
    "M2_AC_Voltage_BC": ["M2 AC Voltage BC", "m2_acvoltagebc", "V", None],
    "M2_AC_Voltage_CA": ["M2 AC Voltage CA", "m2_acvoltageca", "V", None],
    "M2_AC_Frequency": ["M2 AC Frequency", "m2_acfreq", "Hz", None],
    "M2_AC_Power": ["M2 AC Power", "m2_acpower", "W", None],
    "M2_AC_Power_A": ["M2 AC Power A", "m2_acpowera", "W", None],
    "M2_AC_Power_B": ["M2 AC Power B", "m2_acpowerb", "W", None],
    "M2_AC_Power_C": ["M2 AC Power C", "m2_acpowerc", "W", None],
    "M2_AC_VA": ["M2 AC VA", "m2_acva", "VA", None],
    "M2_AC_VA_A": ["M2 AC VA A", "m2_acvaa", "VA", None],
    "M2_AC_VA_B": ["M2 AC VA B", "m2_acvab", "VA", None],
    "M2_AC_VA_C": ["M2 AC VA C", "m2_acvac", "VA", None],
    "M2_AC_VAR": ["M2 AC VAR", "m2_acvar", "VAR", None],
    "M2_AC_VAR_A": ["M2 AC VAR A", "m2_acvara", "VAR", None],
    "M2_AC_VAR_B": ["M2 AC VAR B", "m2_acvarb", "VAR", None],
    "M2_AC_VAR_C": ["M2 AC VAR C", "m2_acvarc", "VAR", None],
    "M2_AC_PF": ["M2 AC PF", "m2_acpf", "%", None],
    "M2_AC_PF_A": ["M2 AC PF A", "m2_acpfa", "%", None],
    "M2_AC_PF_B": ["M2 AC PF B", "m2_acpfb", "%", None],
    "M2_AC_PF_C": ["M2 AC PF C", "m2_acpfc", "%", None],
    "M2_EXPORTED_KWH": ["M2 EXPORTED KWH", "m2_exported", "kWh", None],
    "M2_EXPORTED_A_KWH": ["M2 EXPORTED A KWH", "m2_exporteda", "kWh", None],
    "M2_EXPORTED_B_KWH": ["M2 EXPORTED B KWH", "m2_exportedb", "kWh", None],
    "M2_EXPORTED_C_KWH": ["M2 EXPORTED C KWH", "m2_exportedc", "kWh", None],
    "M2_IMPORTED_KWH": ["M2 IMPORTED KWH", "m2_imported", "kWh", None],
    "M2_IMPORTED_KWH_A": ["M2 IMPORTED A KWH", "m2_importeda", "kWh", None],
    "M2_IMPORTED_KWH_B": ["M2 IMPORTED B KWH", "m2_importedb", "kWh", None],
    "M2_IMPORTED_KWH_C": ["M2 IMPORTED C KWH", "m2_importedc", "kWh", None],
    "M2_EXPORTED_VA": ["M2 EXPORTED VAh", "m2_exportedva", "VAh", None],
    "M2_EXPORTED_VA_A": ["M2 EXPORTED A VAh", "m2_exportedvaa", "VAh", None],
    "M2_EXPORTED_VA_B": ["M2 EXPORTED B VAh", "m2_exportedvab", "VAh", None],
    "M2_EXPORTED_VA_C": ["M2 EXPORTED C VAh", "m2_exportedvac", "VAh", None],
    "M2_IMPORTED_VA": ["M2 IMPORTED VAh", "m2_importedva", "VAh", None],
    "M2_IMPORTED_VA_A": ["M2 IMPORTED A VAh", "m2_importedvaa", "VAh", None],
    "M2_IMPORTED_VA_B": ["M2 IMPORTED B VAh", "m2_importedvab", "VAh", None],
    "M2_IMPORTED_VA_C": ["M2 IMPORTED C VAh", "m2_importedvac", "VAh", None],
    "M2_IMPORT_VARH_Q1": ["M2 IMPORT VARH Q1", "m2_importvarhq1", "VARh", None],
    "M2_IMPORT_VARH_Q1_A": ["M2 IMPORT VARH Q1 A", "m2_importvarhq1a", "VARh", None],
    "M2_IMPORT_VARH_Q1_B": ["M2 IMPORT VARH Q1 B", "m2_importvarhq1b", "VARh", None],
    "M2_IMPORT_VARH_Q1_C": ["M2 IMPORT VARH Q1 C", "m2_importvarhq1c", "VARh", None],
    "M2_IMPORT_VARH_Q2": ["M2 IMPORT VARH Q2", "m2_importvarhq2", "VARh", None],
    "M2_IMPORT_VARH_Q2_A": ["M2 IMPORT VARH Q2 A", "m2_importvarhq2a", "VARh", None],
    "M2_IMPORT_VARH_Q2_B": ["M2 IMPORT VARH Q2 B", "m2_importvarhq2b", "VARh", None],
    "M2_IMPORT_VARH_Q2_C": ["M2 IMPORT VARH Q2 C", "m2_importvarhq2c", "VARh", None],
    "M2_IMPORT_VARH_Q3": ["M2 IMPORT VARH Q3", "m2_importvarhq3", "VARh", None],
    "M2_IMPORT_VARH_Q3_A": ["M2 IMPORT VARH Q3 A", "m2_importvarhq3a", "VARh", None],
    "M2_IMPORT_VARH_Q3_B": ["M2 IMPORT VARH Q3 B", "m2_importvarhq3b", "VARh", None],
    "M2_IMPORT_VARH_Q3_C": ["M2 IMPORT VARH Q3 C", "m2_importvarhq3c", "VARh", None],
    "M2_IMPORT_VARH_Q4": ["M2 IMPORT VARH Q4", "m2_importvarhq4", "VARh", None],
    "M2_IMPORT_VARH_Q4_A": ["M2 IMPORT VARH Q4 A", "m2_importvarhq4a", "VARh", None],
    "M2_IMPORT_VARH_Q4_B": ["M2 IMPORT VARH Q4 B", "m2_importvarhq4b", "VARh", None],
    "M2_IMPORT_VARH_Q4_C": ["M2 IMPORT VARH Q4 C", "m2_importvarhq4c", "VARh", None],
}

METER3_SENSOR_TYPES = {
    "M3_AC_Current": ["M3 AC Current", "m3_accurrent", "A", "mdi:current-ac"],
    "M3_AC_Current_A": ["M3 AC Current_A", "m3_accurrenta", "A", "mdi:current-ac"],
    "M3_AC_Current_B": ["M3 AC Current_B", "m3_accurrentb", "A", "mdi:current-ac"],
    "M3_AC_Current_C": ["M3 AC Current_C", "m3_accurrentc", "A", "mdi:current-ac"],
    "M3_AC_Voltage_LN": ["M3 AC Voltage LN", "m3_acvoltageln", "V", None],
    "M3_AC_Voltage_AN": ["M3 AC Voltage AN", "m3_acvoltagean", "V", None],
    "M3_AC_Voltage_BN": ["M3 AC Voltage BN", "m3_acvoltagebn", "V", None],
    "M3_AC_Voltage_CN": ["M3 AC Voltage CN", "m3_acvoltagecn", "V", None],
    "M3_AC_Voltage_LL": ["M3 AC Voltage LL", "m3_acvoltagell", "V", None],
    "M3_AC_Voltage_AB": ["M3 AC Voltage AB", "m3_acvoltageab", "V", None],
    "M3_AC_Voltage_BC": ["M3 AC Voltage BC", "m3_acvoltagebc", "V", None],
    "M3_AC_Voltage_CA": ["M3 AC Voltage CA", "m3_acvoltageca", "V", None],
    "M3_AC_Frequency": ["M3 AC Frequency", "m3_acfreq", "Hz", None],
    "M3_AC_Power": ["M3 AC Power", "m3_acpower", "W", None],
    "M3_AC_Power_A": ["M3 AC Power A", "m3_acpowera", "W", None],
    "M3_AC_Power_B": ["M3 AC Power B", "m3_acpowerb", "W", None],
    "M3_AC_Power_C": ["M3 AC Power C", "m3_acpowerc", "W", None],
    "M3_AC_VA": ["M3 AC VA", "m3_acva", "VA", None],
    "M3_AC_VA_A": ["M3 AC VA A", "m3_acvaa", "VA", None],
    "M3_AC_VA_B": ["M3 AC VA B", "m3_acvab", "VA", None],
    "M3_AC_VA_C": ["M3 AC VA C", "m3_acvac", "VA", None],
    "M3_AC_VAR": ["M3 AC VAR", "m3_acvar", "VAR", None],
    "M3_AC_VAR_A": ["M3 AC VAR A", "m3_acvara", "VAR", None],
    "M3_AC_VAR_B": ["M3 AC VAR B", "m3_acvarb", "VAR", None],
    "M3_AC_VAR_C": ["M3 AC VAR C", "m3_acvarc", "VAR", None],
    "M3_AC_PF": ["M3 AC PF", "m3_acpf", "%", None],
    "M3_AC_PF_A": ["M3 AC PF A", "m3_acpfa", "%", None],
    "M3_AC_PF_B": ["M3 AC PF B", "m3_acpfb", "%", None],
    "M3_AC_PF_C": ["M3 AC PF C", "m3_acpfc", "%", None],
    "M3_EXPORTED_KWH": ["M3 EXPORTED KWH", "m3_exported", "kWh", None],
    "M3_EXPORTED_A_KWH": ["M3 EXPORTED A KWH", "m3_exporteda", "kWh", None],
    "M3_EXPORTED_B_KWH": ["M3 EXPORTED B KWH", "m3_exportedb", "kWh", None],
    "M3_EXPORTED_C_KWH": ["M3 EXPORTED C KWH", "m3_exportedc", "kWh", None],
    "M3_IMPORTED_KWH": ["M3 IMPORTED KWH", "m3_imported", "kWh", None],
    "M3_IMPORTED_KWH_A": ["M3 IMPORTED A KWH", "m3_importeda", "kWh", None],
    "M3_IMPORTED_KWH_B": ["M3 IMPORTED B KWH", "m3_importedb", "kWh", None],
    "M3_IMPORTED_KWH_C": ["M3 IMPORTED C KWH", "m3_importedc", "kWh", None],
    "M3_EXPORTED_VA": ["M3 EXPORTED VAh", "m3_exportedva", "VAh", None],
    "M3_EXPORTED_VA_A": ["M3 EXPORTED A VAh", "m3_exportedvaa", "VAh", None],
    "M3_EXPORTED_VA_B": ["M3 EXPORTED B VAh", "m3_exportedvab", "VAh", None],
    "M3_EXPORTED_VA_C": ["M3 EXPORTED C VAh", "m3_exportedvac", "VAh", None],
    "M3_IMPORTED_VA": ["M3 IMPORTED VAh", "m3_importedva", "VAh", None],
    "M3_IMPORTED_VA_A": ["M3 IMPORTED A VAh", "m3_importedvaa", "VAh", None],
    "M3_IMPORTED_VA_B": ["M3 IMPORTED B VAh", "m3_importedvab", "VAh", None],
    "M3_IMPORTED_VA_C": ["M3 IMPORTED C VAh", "m3_importedvac", "VAh", None],
    "M3_IMPORT_VARH_Q1": ["M3 IMPORT VARH Q1", "m3_importvarhq1", "VARh", None],
    "M3_IMPORT_VARH_Q1_A": ["M3 IMPORT VARH Q1 A", "m3_importvarhq1a", "VARh", None],
    "M3_IMPORT_VARH_Q1_B": ["M3 IMPORT VARH Q1 B", "m3_importvarhq1b", "VARh", None],
    "M3_IMPORT_VARH_Q1_C": ["M3 IMPORT VARH Q1 C", "m3_importvarhq1c", "VARh", None],
    "M3_IMPORT_VARH_Q2": ["M3 IMPORT VARH Q2", "m3_importvarhq2", "VARh", None],
    "M3_IMPORT_VARH_Q2_A": ["M3 IMPORT VARH Q2 A", "m3_importvarhq2a", "VARh", None],
    "M3_IMPORT_VARH_Q2_B": ["M3 IMPORT VARH Q2 B", "m3_importvarhq2b", "VARh", None],
    "M3_IMPORT_VARH_Q2_C": ["M3 IMPORT VARH Q2 C", "m3_importvarhq2c", "VARh", None],
    "M3_IMPORT_VARH_Q3": ["M3 IMPORT VARH Q3", "m3_importvarhq3", "VARh", None],
    "M3_IMPORT_VARH_Q3_A": ["M3 IMPORT VARH Q3 A", "m3_importvarhq3a", "VARh", None],
    "M3_IMPORT_VARH_Q3_B": ["M3 IMPORT VARH Q3 B", "m3_importvarhq3b", "VARh", None],
    "M3_IMPORT_VARH_Q3_C": ["M3 IMPORT VARH Q3 C", "m3_importvarhq3c", "VARh", None],
    "M3_IMPORT_VARH_Q4": ["M3 IMPORT VARH Q4", "m3_importvarhq4", "VARh", None],
    "M3_IMPORT_VARH_Q4_A": ["M3 IMPORT VARH Q4 A", "m3_importvarhq4a", "VARh", None],
    "M3_IMPORT_VARH_Q4_B": ["M3 IMPORT VARH Q4 B", "m3_importvarhq4b", "VARh", None],
    "M3_IMPORT_VARH_Q4_C": ["M3 IMPORT VARH Q4 C", "m3_importvarhq4c", "VARh", None],
}

<<<<<<< HEAD
STORAGE_SENSOR_TYPES = {
    "STORAGE_Power": ["Storage AC Power", "storage_power", "W", "mdi:battery-charging-100"],
    "STORAGE_SOC": ["Storage State of Charge", "storage_soc", "%", "mdi:battery-high"],
=======
BATTERY1_SENSOR_TYPES = {
    "BATTERY1_Temp_avg": ["Battery1 Temp Average", "battery1_temp_avg", "°C", None],
    "BATTERY1_Temp_max": ["Battery1 Temp Maximum", "battery1_temp_max", "°C", None],
    "BATTERY1_Voltage": ["Battery1 Voltage", "battery1_voltage", "V", None],
    "BATTERY1_Current": ["Battery1 Current", "battery1_current", "A", None],
    "BATTERY1_Power": ["Battery1 Power", "battery1_power", "W", "mdi:battery-charging-100"],
    "BATTERY1_Discharged": ["Battery1 Discharged", "battery1_energy_discharged", "kWh", None],
    "BATTERY1_Charged": ["Battery1 Charged", "battery1_energy_charged", "kWh", None],
    "BATTERY1_Size_max": ["Battery1 Size Max", "battery1_size_max", "kWh", None],
    "BATTERY1_Size_available": ["Battery1 Size Available", "battery1_size_available", "kWh", None],
    "BATTERY1_SOH": ["Battery1 State of Health", "battery1_state_of_health", "%", None],
    "BATTERY1_SOC": ["Battery1 State of Charge", "battery1_state_of_charge", "%", "mdi:battery-high"],
    "BATTERY1_Status": ["Battery1 Status", "battery1_status", None, None],
}

BATTERY2_SENSOR_TYPES = {
    "BATTERY2_Temp_avg": ["Battery2 Temp Average", "battery2_temp_avg", "°C", None],
    "BATTERY2_Temp_max": ["Battery2 Temp Maximum", "battery2_temp_max", "°C", None],
    "BATTERY2_Voltage": ["Battery2 Voltage", "battery2_voltage", "V", None],
    "BATTERY2_Current": ["Battery2 Current", "battery2_current", "A", None],
    "BATTERY2_Power": ["Battery2 Power", "battery2_power", "W", "mdi:battery-charging-100"],
    "BATTERY2_Discharged": ["Battery2 Discharged", "battery2_energy_discharged", "kWh", None],
    "BATTERY2_Charged": ["Battery2 Charged", "battery2_energy_charged", "kWh", None],
    "BATTERY2_Size_max": ["Battery2 Size Max", "battery2_size_max", "kWh", None],
    "BATTERY2_Size_available": ["Battery2 Size Available", "battery2_size_available", "kWh", None],
    "BATTERY2_SOH": ["Battery2 State of Health", "battery2_state_of_health", "%", None],
    "BATTERY2_SOC": ["Battery2 State of Charge", "battery2_state_of_charge", "%", "mdi:battery-high"],
    "BATTERY2_Status": ["Battery2 Status", "battery2_status", None, None],
>>>>>>> c1f18674
}

DEVICE_STATUSSES = {
    1: "Off",
    2: "Sleeping (auto-shutdown) – Night mode",
    3: "Grid Monitoring/wake-up",
    4: "Inverter is ON and producing power",
    5: "Production (curtailed)",
    6: "Shutting down",
    7: "Fault",
    8: "Maintenance/setup",
}

BATTERY_STATUSSES = {
    1: "Off",
    3: "Charging",
    4: "Discharging",
    6: "Idle",
    10: "Sleep"
}

STOREDGE_CONTROL_MODE = {
    0: "Disabled",
    1: "Maximize Self Consumption",
    2: "Time of Use",
    3: "Backup Only",
    4: "Remote Control"
}

STOREDGE_AC_CHARGE_POLICY = {
    0: "Disabled",
    1: "Always Allowed",
    2: "Fixed Energy Limit",
    3: "Percent of Production",
}

STOREDGE_CHARGE_DISCHARGE_MODE = {
    0: "Off",
    1: "Charge from excess PV power only",
    2: "Charge from PV first",
    3: "Charge from PV and AC",
    4: "Maximize export",
    5: "Discharge to match load",
    7: "Maximize self consumption",
}

STORAGE_SELECT_TYPES = [
    ["Storage Control Mode", "storage_contol_mode", 0xE004, STOREDGE_CONTROL_MODE],
    ["Storage AC Charge Policy", "storage_ac_charge_policy", 0xE005, STOREDGE_AC_CHARGE_POLICY],
    ["Storage Default Mode", "storage_default_mode", 0xE00A, STOREDGE_CHARGE_DISCHARGE_MODE],
    ["Storage Remote Command Mode", "storage_remote_command_mode", 0xE00D, STOREDGE_CHARGE_DISCHARGE_MODE],
]

# TODO Determine the maximum values properly
STORAGE_NUMBER_TYPES = [
    ["Storage AC Charge Limit", "storage_ac_charge_limit", 0xE006, "f", {"min": 0, "max": 100000000000}],
    ["Storage Backup reserved", "storage_backup_reserved", 0xE008, "f", {"min": 0, "max": 100, "unit": "%"}],
    ["Storage Remote Command Timeout", "storage_remote_command_timeout", 0xE00B, "i", {"min": 0, "max": 86400, "unit": "s"}],
    ["Storage Remote Charge Limit", "storage_remote_charge_limit", 0xE00E, "f", {"min": 0, "max": 20000, "unit": "W"}],
    ["Storage Remote Discharge Limit", "storage_remote_discharge_limit", 0xE010, "f", {"min": 0, "max": 20000, "unit": "W"}],
]<|MERGE_RESOLUTION|>--- conflicted
+++ resolved
@@ -18,13 +18,8 @@
 CONF_READ_METER1 = "read_meter_1"
 CONF_READ_METER2 = "read_meter_2"
 CONF_READ_METER3 = "read_meter_3"
-<<<<<<< HEAD
-CONF_READ_STORAGE = "read_storage"
-DEFAULT_READ_STORAGE = False
-=======
 CONF_READ_BATTERY1 = "read_battery_1"
 CONF_READ_BATTERY2 = "read_battery_2"
->>>>>>> c1f18674
 
 INVERTER1_SENSOR_TYPES = {
     "I1_AC_Current": ["I1 AC Current", "i1_accurrent", "A", "mdi:current-ac"],
@@ -294,11 +289,6 @@
     "M3_IMPORT_VARH_Q4_C": ["M3 IMPORT VARH Q4 C", "m3_importvarhq4c", "VARh", None],
 }
 
-<<<<<<< HEAD
-STORAGE_SENSOR_TYPES = {
-    "STORAGE_Power": ["Storage AC Power", "storage_power", "W", "mdi:battery-charging-100"],
-    "STORAGE_SOC": ["Storage State of Charge", "storage_soc", "%", "mdi:battery-high"],
-=======
 BATTERY1_SENSOR_TYPES = {
     "BATTERY1_Temp_avg": ["Battery1 Temp Average", "battery1_temp_avg", "°C", None],
     "BATTERY1_Temp_max": ["Battery1 Temp Maximum", "battery1_temp_max", "°C", None],
@@ -327,7 +317,6 @@
     "BATTERY2_SOH": ["Battery2 State of Health", "battery2_state_of_health", "%", None],
     "BATTERY2_SOC": ["Battery2 State of Charge", "battery2_state_of_charge", "%", "mdi:battery-high"],
     "BATTERY2_Status": ["Battery2 Status", "battery2_status", None, None],
->>>>>>> c1f18674
 }
 
 DEVICE_STATUSSES = {
