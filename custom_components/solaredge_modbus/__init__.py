--- conflicted
+++ resolved
@@ -24,20 +24,13 @@
     CONF_READ_METER1,
     CONF_READ_METER2,
     CONF_READ_METER3,
-<<<<<<< HEAD
     CONF_INVERTER1_UNIT,
     CONF_INVERTER2_UNIT,
     CONF_INVERTER3_UNIT,
+    CONF_READ_BATTERY1,
+    CONF_READ_BATTERY2,
     DEFAULT_INVERTER_UNIT,
     DEFAULT_DEACTIVATED_INVERTER_UNIT,
-    DEFAULT_READ_METER1,
-    DEFAULT_READ_METER2,
-    DEFAULT_READ_METER3,
-    CONF_READ_STORAGE,
-    DEFAULT_READ_STORAGE
-=======
-    CONF_READ_BATTERY1,
-    CONF_READ_BATTERY2,
     DEFAULT_READ_METER1,
     DEFAULT_READ_METER2,
     DEFAULT_READ_METER3,
@@ -47,7 +40,6 @@
     STOREDGE_CONTROL_MODE,
     STOREDGE_AC_CHARGE_POLICY,
     STOREDGE_CHARGE_DISCHARGE_MODE
->>>>>>> c1f18674
 )
 
 _LOGGER = logging.getLogger(__name__)
@@ -63,12 +55,8 @@
         vol.Optional(CONF_READ_METER1, default=DEFAULT_READ_METER1): cv.boolean,
         vol.Optional(CONF_READ_METER2, default=DEFAULT_READ_METER2): cv.boolean,
         vol.Optional(CONF_READ_METER3, default=DEFAULT_READ_METER3): cv.boolean,
-<<<<<<< HEAD
-        vol.Optional(CONF_READ_STORAGE, default=DEFAULT_READ_STORAGE): cv.boolean,
-=======
         vol.Optional(CONF_READ_BATTERY1, default=DEFAULT_READ_BATTERY1): cv.boolean,
         vol.Optional(CONF_READ_BATTERY2, default=DEFAULT_READ_BATTERY2): cv.boolean,
->>>>>>> c1f18674
         vol.Optional(
             CONF_SCAN_INTERVAL, default=DEFAULT_SCAN_INTERVAL
         ): cv.positive_int,
@@ -97,24 +85,16 @@
     read_meter1 = entry.data.get(CONF_READ_METER1, False)
     read_meter2 = entry.data.get(CONF_READ_METER2, False)
     read_meter3 = entry.data.get(CONF_READ_METER3, False)
-<<<<<<< HEAD
     inverter1_unit = entry.data.get(CONF_INVERTER1_UNIT, 1)
     inverter2_unit = entry.data.get(CONF_INVERTER2_UNIT, 0)
     inverter3_unit = entry.data.get(CONF_INVERTER3_UNIT, 0)
-    read_storage = entry.data.get(CONF_READ_STORAGE, False)
-=======
     read_battery1 = entry.data.get(CONF_READ_BATTERY1, False)
     read_battery2 = entry.data.get(CONF_READ_BATTERY2, False)
->>>>>>> c1f18674
 
     _LOGGER.debug("Setup %s.%s", DOMAIN, name)
 
     hub = SolaredgeModbusHub(
-<<<<<<< HEAD
-        hass, name, host, port, scan_interval, read_meter1, read_meter2, read_meter3, inverter1_unit, inverter2_unit, inverter3_unit, read_storage
-=======
-        hass, name, host, port, scan_interval, read_meter1, read_meter2, read_meter3, read_battery1, read_battery2
->>>>>>> c1f18674
+        hass, name, host, port, scan_interval, read_meter1, read_meter2, read_meter3, inverter1_unit, inverter2_unit, inverter3_unit, read_battery1, read_battery2
     )
     """Register the hub."""
     hass.data[DOMAIN][name] = {"hub": hub}
@@ -156,15 +136,11 @@
         read_meter1=False,
         read_meter2=False,
         read_meter3=False,
-<<<<<<< HEAD
         inverter1_unit=1,
         inverter2_unit=0,
         inverter3_unit=0,
-        read_storage=False
-=======
         read_battery1=False,
         read_battery2=False
->>>>>>> c1f18674
     ):
         """Initialize the Modbus hub."""
         self._hass = hass
@@ -174,15 +150,11 @@
         self.read_meter1 = read_meter1
         self.read_meter2 = read_meter2
         self.read_meter3 = read_meter3
-<<<<<<< HEAD
         self.inverter1_unit = inverter1_unit
         self.inverter2_unit = inverter2_unit
         self.inverter3_unit = inverter3_unit
-        self.read_storage = read_storage
-=======
         self.read_battery1 = read_battery1
         self.read_battery2 = read_battery2
->>>>>>> c1f18674
         self._scan_interval = timedelta(seconds=scan_interval)
         self._unsub_interval_method = None
         self._sensors = []
@@ -252,20 +224,6 @@
     def calculate_value(self, value, sf):
         return value * 10 ** sf
 
-<<<<<<< HEAD
-    def read_modbus_data_stub(self):
-        return (
-            self.read_modbus_data_inverter1_stub()
-            and self.read_modbus_data_inverter2_stub()
-            and self.read_modbus_data_inverter3_stub()
-            and self.read_modbus_data_meter1_stub()
-            and self.read_modbus_data_meter2_stub()
-            and self.read_modbus_data_meter3_stub()
-            and self.read_modbus_data_storage_stub()
-        )
-
-=======
->>>>>>> c1f18674
     def read_modbus_data(self):
         return (
             self.read_modbus_data_inverter1()
@@ -274,143 +232,9 @@
             and self.read_modbus_data_meter1()
             and self.read_modbus_data_meter2()
             and self.read_modbus_data_meter3()
-            and self.read_modbus_data_storage()
-<<<<<<< HEAD
-        )
-        
-    def read_modbus_data_inverter1_stub(self):
-        return self.read_modbus_data_inverter_stub("i1_")
-
-    def read_modbus_data_inverter2_stub(self):
-        return self.read_modbus_data_inverter_stub("i2_")
-
-    def read_modbus_data_inverter3_stub(self):
-        return self.read_modbus_data_inverter_stub("i3_")
-
-    def read_modbus_data_inverter_stub(self, inverter_prefix):
-        self.data[inverter_prefix + "accurrent"] = 1
-        self.data[inverter_prefix + "accurrenta"] = 1
-        self.data[inverter_prefix + "accurrentb"] = 1
-        self.data[inverter_prefix + "accurrentc"] = 1
-        self.data[inverter_prefix + "acvoltageab"] = 1
-        self.data[inverter_prefix + "acvoltagebc"] = 1
-        self.data[inverter_prefix + "acvoltageca"] = 1
-        self.data[inverter_prefix + "acvoltagean"] = 1
-        self.data[inverter_prefix + "acvoltagebn"] = 1
-        self.data[inverter_prefix + "acvoltagecn"] = 1
-        self.data[inverter_prefix + "acpower"] = 1
-        self.data[inverter_prefix + "acfreq"] = 1
-        self.data[inverter_prefix + "acva"] = 1
-        self.data[inverter_prefix + "acvar"] = 1
-        self.data[inverter_prefix + "acpf"] = 1
-        self.data[inverter_prefix + "acenergy"] = 1
-        self.data[inverter_prefix + "dccurrent"] = 1
-        self.data[inverter_prefix + "dcvoltage"] = 1
-        self.data[inverter_prefix + "dcpower"] = 1
-        self.data[inverter_prefix + "tempsink"] = 1
-        self.data[inverter_prefix + "status"] = 1
-        self.data[inverter_prefix + "statusvendor"] = 1
-
-        return True
-
-    def read_modbus_data_meter1_stub(self):
-        return self.read_modbus_data_meter_stub("m1_")
-
-    def read_modbus_data_meter2_stub(self):
-        return self.read_modbus_data_meter_stub("m2_")
-
-    def read_modbus_data_meter3_stub(self):
-        return self.read_modbus_data_meter_stub("m3_")
-
-    def read_modbus_data_meter_stub(self, meter_prefix):
-        self.data[meter_prefix + "accurrent"] = 2
-        self.data[meter_prefix + "accurrenta"] = 2
-        self.data[meter_prefix + "accurrentb"] = 2
-        self.data[meter_prefix + "accurrentc"] = 2
-
-        self.data[meter_prefix + "acvoltageln"] = 2
-        self.data[meter_prefix + "acvoltagean"] = 2
-        self.data[meter_prefix + "acvoltagebn"] = 2
-        self.data[meter_prefix + "acvoltagecn"] = 2
-        self.data[meter_prefix + "acvoltagell"] = 2
-        self.data[meter_prefix + "acvoltageab"] = 2
-        self.data[meter_prefix + "acvoltagebc"] = 2
-        self.data[meter_prefix + "acvoltageca"] = 2
-
-        self.data[meter_prefix + "acfreq"] = 2
-
-        self.data[meter_prefix + "acpower"] = 2
-        self.data[meter_prefix + "acpowera"] = 2
-        self.data[meter_prefix + "acpowerb"] = 2
-        self.data[meter_prefix + "acpowerc"] = 2
-
-        self.data[meter_prefix + "acva"] = 2
-        self.data[meter_prefix + "acvaa"] = 2
-        self.data[meter_prefix + "acvab"] = 2
-        self.data[meter_prefix + "acvac"] = 2
-
-        self.data[meter_prefix + "acvar"] = 2
-        self.data[meter_prefix + "acvara"] = 2
-        self.data[meter_prefix + "acvarb"] = 2
-        self.data[meter_prefix + "acvarc"] = 2
-
-        self.data[meter_prefix + "acpf"] = 2
-        self.data[meter_prefix + "acpfa"] = 2
-        self.data[meter_prefix + "acpfb"] = 2
-        self.data[meter_prefix + "acpfc"] = 2
-
-        self.data[meter_prefix + "exported"] = 2
-        self.data[meter_prefix + "exporteda"] = 2
-        self.data[meter_prefix + "exportedb"] = 2
-        self.data[meter_prefix + "exportedc"] = 2
-
-        self.data[meter_prefix + "imported"] = 2
-        self.data[meter_prefix + "importeda"] = 2
-        self.data[meter_prefix + "importedb"] = 2
-        self.data[meter_prefix + "importedc"] = 2
-
-        self.data[meter_prefix + "exportedva"] = 2
-        self.data[meter_prefix + "exportedvaa"] = 2
-        self.data[meter_prefix + "exportedvab"] = 2
-        self.data[meter_prefix + "exportedvac"] = 2
-
-        self.data[meter_prefix + "importedva"] = 2
-        self.data[meter_prefix + "importedvaa"] = 2
-        self.data[meter_prefix + "importedvab"] = 2
-        self.data[meter_prefix + "importedvac"] = 2
-
-        self.data[meter_prefix + "importvarhq1"] = 2
-        self.data[meter_prefix + "importvarhq1a"] = 2
-        self.data[meter_prefix + "importvarhq1b"] = 2
-        self.data[meter_prefix + "importvarhq1c"] = 2
-
-        self.data[meter_prefix + "importvarhq2"] = 2
-        self.data[meter_prefix + "importvarhq2a"] = 2
-        self.data[meter_prefix + "importvarhq2b"] = 2
-        self.data[meter_prefix + "importvarhq2c"] = 2
-
-        self.data[meter_prefix + "importvarhq3"] = 2
-        self.data[meter_prefix + "importvarhq3a"] = 2
-        self.data[meter_prefix + "importvarhq3b"] = 2
-        self.data[meter_prefix + "importvarhq3c"] = 2
-
-        self.data[meter_prefix + "importvarhq4"] = 2
-        self.data[meter_prefix + "importvarhq4a"] = 2
-        self.data[meter_prefix + "importvarhq4b"] = 2
-        self.data[meter_prefix + "importvarhq4c"] = 2
-
-        return True
-
-    def read_modbus_data_storage_stub(self):
-        self.data["storage_power"] = 1
-        self.data["storage_soc"] = 1
-
-        return True
-=======
             and self.read_modbus_data_battery1()
             and self.read_modbus_data_battery2()
         )
->>>>>>> c1f18674
 
     def read_modbus_data_meter1(self):
         if not self.read_meter1:
@@ -865,31 +689,6 @@
         else:
             return False
 
-<<<<<<< HEAD
-    def get_float(self, data):
-        f = struct.pack('>HH', data.getRegister(1), data.getRegister(0))
-        return struct.unpack('>f', f)[0]
-
-    def read_modbus_data_storage(self):
-        if not self.read_storage:
-            return True
-
-        storage_power_data = self.read_holding_registers(unit=1, address=62836, count=2)
-        if storage_power_data.isError():
-            return False
-
-        storage_power = self.get_float(storage_power_data)
-        self.data["storage_power"] = round(storage_power)
-
-        storage_soc_data = self.read_holding_registers(unit=1, address=62852, count=2)
-        if storage_soc_data.isError():
-            return False
-
-        storage_soc = self.get_float(storage_soc_data)
-        self.data["storage_soc"] = round(storage_soc)
-
-        return True
-=======
     def read_modbus_data_storage(self):
         if not self.read_battery1 and not self.read_battery2:
             return True
@@ -1055,5 +854,4 @@
 
             return True
         else:
-            return False
->>>>>>> c1f18674
+            return False